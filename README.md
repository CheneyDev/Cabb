--- conflicted
+++ resolved
@@ -127,6 +127,60 @@
 - `POST /ingest/cnb/pr` - CNB PR 回调
 - `POST /ingest/cnb/branch` - CNB 分支回调
 
+### CNB API v1
+
+- `POST /api/v1/issues/label-notify` - **完整版** Issue 标签通知（11 个字段）
+- `POST /api/v1/issues/label-sync` - **简化版** Issue 标签同步（3 个字段）
+
+#### 用途
+接收 CNB job-get-issues-info 发送的 Issue 标签变更通知，自动同步标签到 Plane Issue。
+
+#### 请求示例
+
+**完整版**（推荐用于完整事件记录）：
+```json
+{
+  "repo_slug": "1024hub/Demo",
+  "issue_number": 74,
+  "issue_url": "https://cnb.cool/1024hub/Demo/-/issues/74",
+  "title": "实现用户登录功能",
+  "state": "open",
+  "author": {"username": "zhangsan", "nickname": "张三"},
+  "description": "需要实现用户登录功能...",
+  "labels": ["🚧 处理中_CNB", "🧑🏻‍💻 进行中：前端_CNB"],
+  "label_trigger": "🚧 处理中_CNB",
+  "updated_at": "2025-10-29T03:25:06Z",
+  "event_context": {"event_type": "push", "branch": "feature/74-user-login"}
+}
+```
+
+**简化版**（最小字段）：
+```json
+{
+  "repo_slug": "1024hub/Demo",
+  "issue_number": 74,
+  "labels": ["🚧 处理中_CNB", "🧑🏻‍💻 进行中：前端_CNB"]
+}
+```
+
+#### 响应示例
+```json
+{
+  "code": 0,
+  "message": "success",
+  "data": {
+    "issue_number": 74,
+    "processed_at": "2025-10-29T03:25:10Z"
+  }
+}
+```
+
+#### 业务逻辑
+- 根据 `repo_slug` 查找映射的 Plane 项目
+- 根据 `issue_number` 查找对应的 Plane Issue
+- 同步 CNB labels 到 Plane Issue（自动创建不存在的标签）
+- 记录同步事件到数据库
+
 ### 管理端点
 
 - `GET /admin` - 管理控制台首页
@@ -227,95 +281,10 @@
 
 ## 📚 相关文档
 
-<<<<<<< HEAD
-## API 与端点（脚手架）
-- 健康检查
-  - `GET /healthz`
-- Plane（OAuth/Webhook）
-  - `GET /plane/oauth/start`（重定向到 Plane 授权页）
-  - `GET /plane/oauth/callback`（处理 app_installation_id 或 code，换取 Token 并回传安装信息摘要）
-  - `POST /webhooks/plane`（支持 `X-Plane-Signature` HMAC-SHA256 验签，支持幂等与异步处理）
-- CNB（来自 `.cnb.yml` 的回调）
-  - `POST /ingest/cnb/issue`
-  - `POST /ingest/cnb/pr`
-  - `POST /ingest/cnb/branch`
-  - 安全：`Authorization: Bearer $INTEGRATION_TOKEN`
-- CNB API v1（来自 CNB Job 的标签通知）
-  - `POST /api/v1/issues/label-notify` - **完整版**（推荐用于完整事件记录）
-  - `POST /api/v1/issues/label-sync` - **简化版**（只需 3 个字段）
-  - 用途：接收 CNB job-get-issues-info 发送的 issue 标签变更通知
-  - 安全：`Authorization: Bearer $INTEGRATION_TOKEN`
-  - **完整版**请求体示例（11 个字段）：
-    ```json
-    {
-      "repo_slug": "1024hub/Demo",
-      "issue_number": 74,
-      "issue_url": "https://cnb.cool/1024hub/Demo/-/issues/74",
-      "title": "实现用户登录功能",
-      "state": "open",
-      "author": {"username": "zhangsan", "nickname": "张三"},
-      "description": "需要实现用户登录功能...",
-      "labels": ["🚧 处理中_CNB", "🧑🏻‍💻 进行中：前端_CNB"],
-      "label_trigger": "🚧 处理中_CNB",
-      "updated_at": "2025-10-29T03:25:06Z",
-      "event_context": {"event_type": "push", "branch": "feature/74-user-login"}
-    }
-    ```
-  - **简化版**请求体示例（3 个字段）：
-    ```json
-    {
-      "repo_slug": "1024hub/Demo",
-      "issue_number": 74,
-      "labels": ["🚧 处理中_CNB", "🧑🏻‍💻 进行中：前端_CNB"]
-    }
-    ```
-  - 响应体：`{"code": 0, "message": "success", "data": {"issue_number": 74, "processed_at": "2025-10-29T03:25:10Z"}}`
-  - **业务逻辑**：
-    1. 过滤 `_CNB` 后缀标签
-    2. 查询 repo-project 映射
-    3. 查找对应的 Plane Issue
-    4. 映射标签到 Plane Label ID
-    5. **增量更新 Plane Issue 标签**（只替换 CNB 管理的标签，保留其他标签）
-    6. 发送飞书通知（如配置了 channel-project 映射）
-  - **标签更新策略**：
-    - ✅ 从 Plane 读取当前所有标签
-    - ✅ 识别哪些标签是 CNB 管理的（查询 `label_mappings` 表）
-    - ✅ 保留非 CNB 管理的标签（如 Plane 手动添加的 `priority:high`）
-    - ✅ 合并：保留标签 + 新的 CNB 标签
-    - ✅ 去重后更新到 Plane
-- 飞书（Feishu/Lark）
-  - `POST /webhooks/lark/events`（支持 challenge 握手）
-  - `POST /webhooks/lark/interactivity`
-  - `POST /webhooks/lark/commands`
-  - 绑定命令（群聊内）：在群里 @ 机器人，输入 `/bind <Plane Issue 链接>` 或 `绑定 <Plane Issue 链接>`，服务会解析链接中的 Issue UUID 并将该群话题（root message）与该 Issue 绑定。后续 Plane 的“更新/评论”将以线程回复方式推送到该话题（M1 文本通知，卡片交互待后续）。
-  - 评论命令（群聊内）：在已绑定的话题中回复 `/comment 这是一条评论` 或 `评论 这是一条评论`，服务会将该文本作为评论追加到对应的 Plane Issue（需要在绑定时能解析到 `workspace_slug` 与 `project_id`）。
-- 管理映射
-  - `POST /admin/mappings/repo-project`（支持 label_selector：如 “后端,backend”）
-  - `GET /admin/mappings/repo-project`（查询映射；可选 query：`plane_project_id`/`cnb_repo_id`/`active=true|false`）
-    - 多仓库场景：为同一个 `plane_project_id` 配置多条映射（不同 `cnb_repo_id`），并分别设置 `label_selector`。当 Plane 中创建 Issue 时，若其标签命中某条映射的 selector，则在对应 CNB 仓库下创建 Issue（支持一对多 fan-out）。后续 Plane 的更新/评论会同步到所有已建立链接的 CNB Issue。
-    - label_selector 语义：
-      - 分隔符支持逗号/空格/分号/竖线；不区分大小写。
-      - 只要 Issue 标签命中其中任意一个 token 即匹配成功。
-      - 特殊值：`*` 或 `all` 表示“任意非空标签均匹配”；空字符串不匹配（避免误全投放）。
-  - `POST /admin/mappings/pr-states`
-  - `POST /admin/mappings/users`
-  - `POST /admin/mappings/channel-project`
-  - `GET /admin/links/issues` / `POST /admin/links/issues` / `DELETE /admin/links/issues` — 管理 `issue_links`（Plane Issue ↔ CNB Issue）。
-  - `GET /admin/links/lark-threads` / `POST /admin/links/lark-threads` / `DELETE /admin/links/lark-threads` — 管理 `thread_links`（飞书线程 ↔ Plane Issue）。
-- 任务
-  - `POST /jobs/issue-summary/daily`
-
-## 多仓库 Fan-out 示例（标签驱动）
-
-目标：同一个 Plane 项目需要同时对接“前端仓库”和“后端仓库”。当 Plane Issue 包含“前端/后端”标签时，分别在对应 CNB 仓库创建并同步。
-
-1) 建立两条 repo↔project 映射（同一个项目，不同仓库），并设置 `label_selector`
-=======
 - [架构设计](docs/design/) - 详细的架构和设计文档
 - [API 规范](docs/design/integration-feature-spec-webhook-only.md) - 完整的 API 功能清单
 - [CNB 集成指南](docs/design/cnb-integration-webhook-only.md) - CNB 集成详细说明
 - [飞书集成指南](docs/design/feishu-integration-webhook-only.md) - 飞书集成详细说明
->>>>>>> 51e84d9b
 
 ## 🤝 贡献指南
 
