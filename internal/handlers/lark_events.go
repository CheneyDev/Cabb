--- conflicted
+++ resolved
@@ -13,17 +13,10 @@
 	"strings"
 	"time"
 
-<<<<<<< HEAD
-	"github.com/labstack/echo/v4"
-	"plane-integration/internal/lark"
-	"plane-integration/internal/plane"
-	"plane-integration/internal/store"
-=======
 	"cabb/internal/lark"
 	"cabb/internal/plane"
 	"cabb/internal/store"
 	"github.com/labstack/echo/v4"
->>>>>>> 51e84d9b
 )
 
 // Event v2 envelope (兼容 challenge 握手)
@@ -131,11 +124,7 @@
 			return c.NoContent(http.StatusOK)
 		}
 		// Command parse: support "/bind <url>" or "绑定 <url>" or "bind <url>"
-<<<<<<< HEAD
-		// Only trigger when消息文本自身是 bind 命令（允许前置 @bot），而不是“凡是 @ 都当作 bind”
-=======
 		// Only trigger when消息文本自身是 bind 命令（允许前置 @bot），而不是"凡是 @ 都当作 bind"
->>>>>>> 51e84d9b
 		lower := strings.ToLower(text)
 		isBind := strings.HasPrefix(lower, "/bind") || strings.HasPrefix(lower, "bind ") || strings.HasPrefix(text, "绑定 ")
 		if !isBind && len(ev.Message.Mentions) > 0 {
@@ -147,8 +136,6 @@
 				}
 			}
 		}
-<<<<<<< HEAD
-=======
 
 		// Debug logging for troubleshooting
 		LogStructured("info", map[string]any{
@@ -160,7 +147,6 @@
 			"chat_id":        ev.Message.ChatID,
 			"message_type":   ev.Message.MessageType,
 		})
->>>>>>> 51e84d9b
 		if isBind {
 			// Determine thread target
 			threadID := ev.Message.RootID
@@ -529,12 +515,6 @@
 	if slug == "" || projectID == "" || issueID == "" {
 		return ""
 	}
-<<<<<<< HEAD
-	base := strings.TrimRight(h.cfg.PlaneAppBaseURL, "/")
-	if base == "" {
-		base = "https://app.plane.so"
-	}
-=======
 	// Derive app URL from base URL (api.plane.so -> app.plane.so)
 	base := h.cfg.PlaneBaseURL
 	if strings.Contains(base, "api.plane.so") {
@@ -546,7 +526,6 @@
 		base = "https://app.plane.so"
 	}
 	base = strings.TrimRight(base, "/")
->>>>>>> 51e84d9b
 	var b strings.Builder
 	b.WriteString(base)
 	b.WriteString("/")
@@ -579,37 +558,7 @@
 // ensurePlaneBotToken returns the global Plane service token from config.
 // Returns empty if PLANE_SERVICE_TOKEN is not configured.
 func (h *Handler) ensurePlaneBotToken(ctx context.Context, workspaceSlug string) (string, error) {
-<<<<<<< HEAD
-	if !hHasDB(h) || strings.TrimSpace(workspaceSlug) == "" {
-		return "", nil
-	}
-	ws, err := h.db.GetWorkspaceBySlug(ctx, workspaceSlug)
-	if err != nil || ws == nil {
-		return "", err
-	}
-	token := strings.TrimSpace(ws.AccessToken)
-	// Consider refresh if expires_at is set and within 60s of expiry
-	needRefresh := false
-	if ws.ExpiresAt.Valid {
-		if time.Now().After(ws.ExpiresAt.Time.Add(-60 * time.Second)) {
-			needRefresh = true
-		}
-	}
-	if needRefresh && ws.AppInstallationID.Valid && ws.AppInstallationID.String != "" {
-		if tr, err := h.getBotToken(ctx, ws.AppInstallationID.String); err == nil && tr != nil && tr.AccessToken != "" {
-			exp := ""
-			if tr.ExpiresIn > 0 {
-				exp = time.Now().Add(time.Duration(tr.ExpiresIn) * time.Second).UTC().Format(time.RFC3339)
-			}
-			// Persist refreshed token
-			_ = h.db.UpsertWorkspaceToken(ctx, ws.PlaneWorkspaceID, ws.AppInstallationID.String, "bot", tr.AccessToken, tr.RefreshToken, exp, workspaceSlug, nsToString(ws.AppBot))
-			token = tr.AccessToken
-		}
-	}
-	return token, nil
-=======
 	return strings.TrimSpace(h.cfg.PlaneServiceToken), nil
->>>>>>> 51e84d9b
 }
 
 // postBoundAlready posts an idempotent notice that the chat is already bound to the issue.
